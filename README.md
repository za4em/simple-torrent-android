--- conflicted
+++ resolved
@@ -25,14 +25,7 @@
 val torrentSession = TorrentSession(torrentUrl, torrentSessionOptions)
 
 torrentSession.listener = object : TorrentSessionListener {
-
     // Omitted for brevity
-    
-    override fun onPieceFinished(
-            torrentHandle: TorrentHandle
-            , torrentSessionStatus: TorrentSessionStatus
-    ) = doSomething(...)
-    
 }
 
 torrentSession.start(context, timeoutSeconds) 
@@ -55,11 +48,7 @@
 
 ```gradle
 dependencies {
-<<<<<<< HEAD
     implementation 'com.github.masterwok:simple-torrent-android:0.1.0'
-=======
-    implementation 'com.github.masterwok:simple-torrent-android:0.0.4'
->>>>>>> 65dedd37
 }
 ```
 unless you're a fan of large APKs, you'll probably want to add the following to the build.gradle of your app so an APK is generated per ABI:
